--- conflicted
+++ resolved
@@ -56,11 +56,7 @@
     default_tables = ["AISLES", "DEPARTMENTS", "PRODUCTS", "ORDERS", "ORDER_PRODUCTS_PRIOR", "ORDER_PRODUCTS_TRAIN"]
     database = "INSIGHTFLOW_IMBA"   # Snowflake database name, adjust as needed
     schema = "PUBLIC"   # Snowflake schema name, adjust as needed
-<<<<<<< HEAD
-    bucket = "insightflow-dev-raw-bucket" # S3 bucket name, adjust as needed
-=======
     bucket = os.environ.get("RAW_BUCKET", "insightflow-imba-group-raw") # S3 bucket name
->>>>>>> 5606190b
     base_prefix = "data/batch"
     log_prefix = "logs/batch"
     PAGE_SIZE = 1_000_000
