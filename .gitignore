# Ignore environment files
functions/modules/prerequisite_snowflake_data_upstream_load/.env

# Terraform
.terraform/
*.tfstate
*.tfstate.*
.terraform.lock.hcl
*.tfvars
<<<<<<< HEAD
terraform/dev/*.sh
=======
>>>>>>> 5606190b

# Local test files
test.txt

<<<<<<< HEAD
# in-process Python packages
**/batch_ingestion_lambda/
=======
.DS_Store
>>>>>>> 5606190b
<|MERGE_RESOLUTION|>--- conflicted
+++ resolved
@@ -7,17 +7,7 @@
 *.tfstate.*
 .terraform.lock.hcl
 *.tfvars
-<<<<<<< HEAD
 terraform/dev/*.sh
-=======
->>>>>>> 5606190b
 
 # Local test files
-test.txt
-
-<<<<<<< HEAD
-# in-process Python packages
-**/batch_ingestion_lambda/
-=======
-.DS_Store
->>>>>>> 5606190b
+test.txt